--- conflicted
+++ resolved
@@ -1,17 +1,34 @@
+# MIT License
+#
+# Copyright (c) [2024] [Ashwin Natarajan]
+#
+# Permission is hereby granted, free of charge, to any person obtaining a copy
+# of this software and associated documentation files (the "Software"), to deal
+# in the Software without restriction, including without limitation the rights
+# to use, copy, modify, merge, publish, distribute, sublicense, and/or sell
+# copies of the Software, and to permit persons to whom the Software is
+# furnished to do so, subject to the following conditions:
+#
+# The above copyright notice and this permission notice shall be included in all
+# copies or substantial portions of the Software.
+#
+# THE SOFTWARE IS PROVIDED "AS IS", WITHOUT WARRANTY OF ANY KIND, EXPRESS OR
+# IMPLIED, INCLUDING BUT NOT LIMITED TO THE WARRANTIES OF MERCHANTABILITY,
+# FITNESS FOR A PARTICULAR PURPOSE AND NONINFRINGEMENT. IN NO EVENT SHALL THE
+# AUTHORS OR COPYRIGHT HOLDERS BE LIABLE FOR ANY CLAIM, DAMAGES OR OTHER
+# LIABILITY, WHETHER IN AN ACTION OF CONTRACT, TORT OR OTHERWISE, ARISING FROM,
+# OUT OF OR IN CONNECTION WITH THE SOFTWARE OR THE USE OR OTHER DEALINGS IN THE
+# SOFTWARE.
+
 import argparse
 from typing import Set
 import socket
 import threading
 import time
 import sys
-<<<<<<< HEAD
 import webbrowser
 
 from telemetry_handler import F12023TelemetryHandler, initPktCap, PacketCaptureMode
-=======
-
-from telemetry_handler import F12023TelemetryHandler, initPktCap
->>>>>>> 9e45ffc9
 from telemetry_server import TelemetryServer
 
 def get_local_ip_addresses() -> Set[str]:
@@ -22,16 +39,11 @@
         ip_addresses.add(host_name)
     return ip_addresses
 
-<<<<<<< HEAD
 def openWebPage(http_port: int) -> None:
     """Open the webpage on a new browser tab
 
     Args:
         http_port (int): port number of the HTTP server
-=======
-def http_server_task(http_port: int) -> None:
-    """Entry point to start the HTTP server.
->>>>>>> 9e45ffc9
     """
 
     time.sleep(1)
@@ -55,19 +67,11 @@
     print("That is when the game starts sending telemetry data")
     telemetry_server.run()
 
-<<<<<<< HEAD
 def f1_telemetry_client_task(packet_capture: PacketCaptureMode, port_number: int) -> None:
     """Entry point to start the F1 23 telemetry client.
     """
     if packet_capture != PacketCaptureMode.DISABLED:
         initPktCap(packet_capture)
-=======
-def f1_telemetry_client_task(packet_capture: bool, port_number: int) -> None:
-    """Entry point to start the F1 23 telemetry client.
-    """
-    if packet_capture:
-        initPktCap()
->>>>>>> 9e45ffc9
     telemetry_client = F12023TelemetryHandler(port_number, packet_capture)
     telemetry_client.run()
 
@@ -76,7 +80,6 @@
     parser = argparse.ArgumentParser(description="F1 2023 Telemetry Client and Server")
 
     # Add command-line arguments with default values
-<<<<<<< HEAD
     parser.add_argument('-p', '--packet-capture-mode', type=PacketCaptureMode, choices=list(PacketCaptureMode),
                         default=PacketCaptureMode.DISABLED,
                         metavar='packet_capture_mode {"disabled", "enabled", "enabled-with-autosave"}',
@@ -85,21 +88,12 @@
                         help="Port number for F1 telemetry client")
     parser.add_argument('-s', '--server-port', type=int, default=5000, metavar='SERVER_PORT',
                         help="Port number for HTTP server")
-=======
-    parser.add_argument('--no-packet-capture', dest='packet_capture_enabled', action='store_true', help="Disable packet capture", default=False)
-    parser.add_argument('--telemetry-port', type=int, default=20777, help="Port number for F1 telemetry client")
-    parser.add_argument('--server-port', type=int, default=5000, help="Port number for HTTP server")
->>>>>>> 9e45ffc9
 
     # Parse the command-line arguments
     args = parser.parse_args()
 
     # First init the telemetry client on a main thread
-<<<<<<< HEAD
     client_thread = threading.Thread(target=f1_telemetry_client_task, args=(args.packet_capture_mode, args.telemetry_port))
-=======
-    client_thread = threading.Thread(target=f1_telemetry_client_task, args=(args.packet_capture_enabled, args.telemetry_port))
->>>>>>> 9e45ffc9
     client_thread.daemon = True
     client_thread.start()
 
